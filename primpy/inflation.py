#!/usr/bin/env python
""":mod:`primpy.inflation`: general setup for equations for cosmic inflation."""
from warnings import warn
from abc import ABC
import numpy as np
from scipy.interpolate import interp1d, InterpolatedUnivariateSpline
from primpy.exceptionhandling import CollapseWarning, InflationStartWarning, InflationEndWarning
from primpy.units import pi, c, lp_m, Mpc_m
from primpy.parameters import K_STAR, K_STAR_lp, rho_r0_mp_ilp3
from primpy.equations import Equations


class InflationEquations(Equations, ABC):
    """Base class for inflation equations."""

    def __init__(self, K, potential, verbose=False):
        super(InflationEquations, self).__init__()
        self.vwarn = warn if verbose else lambda *a, **k: None
        self.K = K
        self.potential = potential

    def H(self, x, y):
        """Hubble parameter."""
        return np.sqrt(self.H2(x, y))

    def H2(self, x, y):
        """Hubble parameter squared."""
        raise NotImplementedError("Equations must define H2 method.")

    def V(self, x, y):
        """Inflationary Potential."""
        return self.potential.V(self.phi(x, y))

    def dVdphi(self, x, y):
        """First derivative of inflationary potential."""
        return self.potential.dV(self.phi(x, y))

    def d2Vdphi2(self, x, y):
        """Second derivative of inflationary potential."""
        return self.potential.d2V(self.phi(x, y))

    def w(self, x, y):
        """Equation of state parameter."""
        raise NotImplementedError("Equations must define w method.")

    def inflating(self, x, y):
        """Inflation diagnostic for event tracking."""
        raise NotImplementedError("Equations must define inflating method.")

    def postprocessing_inflation_start(self, sol):
        """Extract starting point of inflation from event tracking."""
        sol.N_beg = np.nan
        # Case 0: Universe has collapsed
        if 'Collapse' in sol.N_events and sol.N_events['Collapse'].size > 0:
            self.vwarn(CollapseWarning(""))
        # Case 1: inflating from the start
        elif self.inflating(sol.x[0], sol.y[:, 0]) >= 0 or sol.w[0] <= -1/3:
            sol.N_beg = sol.N[0]
        # Case 2: there is a transition from non-inflating to inflating
        elif ('Inflation_dir1_term0' in sol.N_events and
              np.size(sol.N_events['Inflation_dir1_term0']) > 0):
            sol.N_beg = sol.N_events['Inflation_dir1_term0'][0]
        else:
            self.vwarn(InflationStartWarning("", events=sol.N_events))

    def postprocessing_inflation_end(self, sol):
        """Extract end point of inflation from event tracking."""
        sol.N_end = np.nan
        sol.phi_end = np.nan
        sol.H_end = np.nan
        sol.V_end = np.nan
        # end of inflation is first transition from inflating to non-inflating
        for key in ['Inflation_dir-1_term1', 'Inflation_dir-1_term0']:
            if key in sol.N_events and sol.N_events[key].size > 0:
                sol.N_end = sol.N_events[key][0]
                sol.phi_end = sol.phi_events[key][0]
                sol.H_end = self.H(sol.x_events[key][0], sol.y_events[key][0])
                break
        if np.isfinite(sol.phi_end):
            sol.V_end = self.potential.V(sol.phi_end)
        else:
            self.vwarn(InflationEndWarning("", events=sol.N_events, sol=sol))

    def sol(self, sol, **kwargs):
        """Post-processing of :func:`scipy.integrate.solve_ivp` solution."""
        sol = super(InflationEquations, self).sol(sol, **kwargs)
        sol.w = self.w(sol.x, sol.y)
        self.postprocessing_inflation_start(sol)
        self.postprocessing_inflation_end(sol)
        sol.K = self.K
        sol.potential = self.potential
        sol.H = self.H(sol.x, sol.y)
        sol.logaH = sol.N + np.log(sol.H)
        sol.Omega_K = -sol.K * np.exp(-2 * sol.logaH)
        sol.N_tot = sol.N_end - sol.N_beg
        if np.isfinite(sol.N_beg) and np.isfinite(sol.N_end):
            sol.inflation_mask = (sol.N_beg <= sol.N) & (sol.N <= sol.N_end)

        def derive_a0(Omega_K0, h, delta_reh=None, w_reh=None):
            """Derive the scale factor today `a_0` either from reheating or from `Omega_K0`."""
            # derive a0 and Omega_K0 from reheating:
            if Omega_K0 is None:
                # just from instant reheating:
                N0 = sol.N_end + np.log(3 / 2) / 4 + np.log(sol.V_end / rho_r0_mp_ilp3) / 4
                # additional term from general reheating:
                if delta_reh is not None and w_reh is not None:
                    N0 += (1 - 3 * w_reh) * delta_reh / 4
                sol.a0_lp = np.exp(N0)
                sol.a0_Mpc = sol.a0_lp * lp_m / Mpc_m
                sol.Omega_K0 = - sol.K * c**2 / (sol.a0_Mpc * 100e3 * h)**2
            # for flat universes the scale factor can be freely rescaled
            elif Omega_K0 == 0:
                assert sol.K == 0, ("The global geometry needs to match, "
                                    "but Omega_K0=%s whereas K=%s." % (Omega_K0, sol.K))
                sol.Omega_K0 = Omega_K0
                sol.a0 = 1.
                sol.N0 = 0.
            # derive a0 from Omega_K0
            else:
                assert np.sign(Omega_K0) == -sol.K, ("The global geometry needs to match, "
                                                     "but Omega_K0=%s whereas K=%s."
                                                     % (Omega_K0, sol.K))
                sol.Omega_K0 = Omega_K0
                sol.a0_Mpc = c / (100e3 * h) * np.sqrt(-sol.K / Omega_K0)
                sol.a0_lp = sol.a0_Mpc * Mpc_m / lp_m

        sol.derive_a0 = derive_a0

        def calibrate_a_flat_universe(N_star=None, delta_reh=None, w_reh=None, rho_reh=None,
                                      g_th=1e2, logaH_star=None):
            """Calibrate the scale factor `a` for a flat universe using a given `N_star`."""
            # TODO: double check this function
            assert sol.K == 0
            derive_a0(Omega_K0=0, h=None)
            if logaH_star is None:
                if N_star:
                    sol.N_star = N_star  # number e-folds of inflation after horizon crossing
                    sol.N_cross = sol.N_end - sol.N_star  # horizon crossing of pivot scale
                    # Calibrate aH=k using N_star at pivot scale K_STAR:
                    N2logaH = interp1d(sol.N[sol.inflation_mask], sol.logaH[sol.inflation_mask])
                    sol.logaH_star = N2logaH(sol.N_cross)
                    sol.N_calib = sol.N + sol.N0 - sol.logaH_star + np.log(K_STAR_lp)
            else:  # allows manual override, e.g. when integrating backwards without any N_cross
                sol.logaH_star = logaH_star
                sol.N_calib = sol.N + sol.N0 - sol.logaH_star + np.log(K_STAR_lp)

            sol.a_calib = np.exp(sol.N_calib)
            # sol.a0_Mpc = np.exp(sol.logaH_star) / K_STAR

        def derive_comoving_hubble_horizon_flat(N_star=None, delta_reh=None, w_reh=None, 
                                                rho_reh=None, g_th=1e2, logaH_star=None):
            """Derive the comoving Hubble horizon `cHH`."""
            # for flat universes we first need to calibrate the scale factor:
            calibrate_a_flat_universe(N_star=N_star, delta_reh=delta_reh, w_reh=w_reh, 
                                      rho_reh=rho_reh, g_th=g_th, logaH_star=logaH_star)
            sol.cHH_lp = sol.a0 / (sol.a_calib * sol.H)
            sol.cHH_Mpc = sol.cHH_lp * lp_m / Mpc_m

        def derive_comoving_hubble_horizon_curved(Omega_K0, h, delta_reh=None, w_reh=None):
            """Derive the comoving Hubble horizon `cHH`."""
            # for curved universes a0 can be derived from Omega_K0:
            derive_a0(Omega_K0=Omega_K0, h=h, delta_reh=delta_reh, w_reh=w_reh)
            sol.cHH_Mpc = np.exp(-sol.logaH) * sol.a0_Mpc
            sol.cHH_lp = np.exp(-sol.logaH) * sol.a0_lp
            sol.cHH_end_Mpc = sol.a0_Mpc * np.exp(-sol.N_end) / sol.H_end
            sol.cHH_end_lp = sol.a0_lp * np.exp(-sol.N_end) / sol.H_end
            sol.log_cHH_end_Mpc = np.log(sol.a0_Mpc) - sol.N_end - np.log(sol.H_end)
            sol.log_cHH_end_lp = np.log(sol.a0_lp) - sol.N_end - np.log(sol.H_end)

        if sol.K == 0:
            sol.derive_comoving_hubble_horizon = derive_comoving_hubble_horizon_flat
        else:
            sol.derive_comoving_hubble_horizon = derive_comoving_hubble_horizon_curved

        def calibrate_wavenumber_flat(N_star=None, delta_reh=None, w_reh=None, rho_reh=None, 
                                      g_th=1e2, logaH_star=None, **interp1d_kwargs):
            """Calibrate wavenumber for flat universes, then derive approximate power spectra."""
            calibrate_a_flat_universe(N_star=N_star, delta_reh=delta_reh, w_reh=w_reh, 
                                      rho_reh=rho_reh, g_th=g_th, logaH_star=logaH_star)

            sol.N_dagg = sol.N_tot - sol.N_star
            logaH = sol.logaH[sol.inflation_mask]
            sol.logk = np.log(K_STAR) + logaH - sol.logaH_star
            sol.k_iMpc = np.exp(sol.logk)
<<<<<<< HEAD
            # sol.k_comoving = sol.k_iMpc * sol.a0_Mpc
=======
            sol.k_comoving = np.exp(logaH)
>>>>>>> cca51eee

            derive_approx_power(**interp1d_kwargs)

        def calibrate_wavenumber_curved(Omega_K0, h, delta_reh=None, w_reh=None,
                                        **interp1d_kwargs):
            """Calibrate wavenumber for curved universes, then derive approximate power spectra."""
            derive_a0(Omega_K0=Omega_K0, h=h, delta_reh=delta_reh, w_reh=w_reh)

            N = sol.N[sol.inflation_mask]
            logaH = sol.logaH[sol.inflation_mask]
            sol.logk = logaH - np.log(sol.a0_Mpc)
            sol.logaH_star = np.log(K_STAR * sol.a0_Mpc)
            if np.log(K_STAR) < np.min(sol.logk) or np.log(K_STAR) > np.max(sol.logk):
                sol.N_cross = np.nan
            else:
                logk, indices = np.unique(sol.logk, return_index=True)
                logk2N = interp1d(logk, N[indices])
                sol.N_cross = logk2N(np.log(K_STAR))
            sol.N_dagg = sol.N_cross - sol.N_beg
            sol.N_star = sol.N_end - sol.N_cross

            derive_approx_power(**interp1d_kwargs)

        def derive_approx_power(**interp1d_kwargs):
            """Derive the approximate primordial power spectra for scalar and tensor modes."""
            H = sol.H[sol.inflation_mask]
            if hasattr(sol, 'dphidt'):
                dphidt = sol.dphidt[sol.inflation_mask]
            else:
                dphidt = H * sol.dphidN[sol.inflation_mask]
            sol.P_scalar_approx = (H**2 / (2 * pi * dphidt))**2
            sol.P_tensor_approx = 2 * (H / pi)**2

            logk, indices = np.unique(sol.logk, return_index=True)
            spline_order = interp1d_kwargs.pop('k', 3)
            extrapolate = interp1d_kwargs.pop('ext', 'const')
            sol.logk2logP_s = InterpolatedUnivariateSpline(logk,
                                                           np.log(sol.P_scalar_approx[indices]),
                                                           k=spline_order, ext=extrapolate,
                                                           **interp1d_kwargs)
            sol.logk2logP_t = InterpolatedUnivariateSpline(logk,
                                                           np.log(sol.P_tensor_approx[indices]),
                                                           k=spline_order, ext=extrapolate,
                                                           **interp1d_kwargs)
            if sol.logk[0] < np.log(K_STAR) < sol.logk[-1]:
                dlogPdlogk_s = sol.logk2logP_s.derivatives(np.log(K_STAR))
                dlogPdlogk_t = sol.logk2logP_t.derivatives(np.log(K_STAR))
                sol.A_s = np.exp(dlogPdlogk_s[0])
                sol.n_s = 1 + dlogPdlogk_s[1]
                sol.n_run = dlogPdlogk_s[2]
                sol.n_runrun = dlogPdlogk_s[3]
                sol.A_t = np.exp(dlogPdlogk_t[0])
                sol.n_t = dlogPdlogk_t[1]
                sol.r = sol.A_t / sol.A_s
            else:
                sol.A_s = np.nan
                sol.n_s = np.nan
                sol.n_run = np.nan
                sol.n_runrun = np.nan
                sol.A_t = np.nan
                sol.n_t = np.nan
                sol.r = np.nan

        if self.K == 0:
            sol.derive_approx_power = calibrate_wavenumber_flat
        else:
            sol.derive_approx_power = calibrate_wavenumber_curved

        def P_s_approx(k):
            """Slow-roll approximation for the primordial power spectrum for scalar modes."""
            return np.exp(sol.logk2logP_s(np.log(k)))

        def P_t_approx(k):
            """Slow-roll approximation for the primordial power spectrum for tensor modes."""
            return np.exp(sol.logk2logP_t(np.log(k)))

        sol.P_s_approx = P_s_approx
        sol.P_t_approx = P_t_approx

        return sol<|MERGE_RESOLUTION|>--- conflicted
+++ resolved
@@ -182,11 +182,7 @@
             logaH = sol.logaH[sol.inflation_mask]
             sol.logk = np.log(K_STAR) + logaH - sol.logaH_star
             sol.k_iMpc = np.exp(sol.logk)
-<<<<<<< HEAD
-            # sol.k_comoving = sol.k_iMpc * sol.a0_Mpc
-=======
             sol.k_comoving = np.exp(logaH)
->>>>>>> cca51eee
 
             derive_approx_power(**interp1d_kwargs)
 
