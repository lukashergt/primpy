--- conflicted
+++ resolved
@@ -1,8 +1,4 @@
 #!/usr/bin/env python
 """:mod:`primpy.__version__`: version file for primpy."""
 
-<<<<<<< HEAD
-__version__ = '2.3.1'
-=======
-__version__ = '2.2.3'
->>>>>>> 742249d2
+__version__ = '2.3.2'