--- conflicted
+++ resolved
@@ -55,8 +55,4 @@
     
     # Check code coverage
     - name: Upload coverage reports to Codecov with GitHub Action
-<<<<<<< HEAD
-      uses: codecov/codecov-action@v3
-=======
-      uses: codecov/codecov-action@v3
->>>>>>> 881da290
+      uses: codecov/codecov-action@v3