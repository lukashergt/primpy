--- conflicted
+++ resolved
@@ -26,14 +26,8 @@
     - name: Install dependencies
       run: |
         python -m pip install --upgrade pip
-<<<<<<< HEAD
-        pip install --no-cache-dir --upgrade setuptools
-        echo $PWD
-        pip install --no-cache-dir -r requirements.txt
-=======
         pip install --upgrade setuptools
         pip install -r requirements.txt
->>>>>>> d2012e50
     - name: Install testing packages
       run: |
         pip install flake8
@@ -59,22 +53,7 @@
       run: |
         python -m pytest --cov=primpy --cov-report=xml tests
     
-<<<<<<< HEAD
     # Check code coverage
-    - name: Codecov
-=======
-#     # Check code coverage
-#     - name: Upload coverage to Codecov  
-#       uses: codecov/codecov-action@v1
-#       with:
-#         # User defined upload name. Visible in Codecov UI
-#         name: codecov-umbrella # optional
-#         # Repository upload token - get it from codecov.io. Required only for private repositories
-#         token: ${{ secrets.CODECOV_TOKEN }} # not required for public repos
-#         # Path to coverage file to upload
-#         file: ./coverage.xml # optional 
-       
     - name: Upload coverage reports to Codecov with GitHub Action
->>>>>>> d2012e50
       run: | 
         codecov --token=edcdc6bc-b2e1-4980-a60f-aa219e735cd9